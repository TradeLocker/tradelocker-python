--- conflicted
+++ resolved
@@ -1270,16 +1270,11 @@
         type_: OrderTypeType = "market",
         validity: Optional[ValidityType] = None,
         position_netting: bool = False,
-<<<<<<< HEAD
         take_profit: Optional[float] = None,
         take_profit_type: Optional[TakeProfitType] = None,
         stop_loss: Optional[float] = None,
         stop_loss_type: Optional[StopLossType] = None,
         stop_price: Optional[float] = None,
-=======
-        stop_loss: Optional[float] = None,
-        take_profit: Optional[float] = None,
->>>>>>> 21dca946
     ) -> Optional[int]:
         """Creates an order.
 
@@ -1291,7 +1286,6 @@
             type_ (OrderTypeType, optional): Order type. Defaults to "market".
             validity (ValidityType, optional): Validity type of order. Defaults to "IOC".
             position_netting (bool, optional): Should position netting be used. Defaults to False.
-<<<<<<< HEAD
             take_profit (float, optional): Take profit value. Defaults to None.
             take_profit_type (_TakeProfitType, optional): Take profit type. Defaults to None.
             stop_loss (float, optional): Stop loss value. Defaults to None.
@@ -1299,13 +1293,6 @@
 
         Returns:
             Optional[int]: Order Id if order created, otherwise None
-=======
-            stop_loss (float, optional): Stop Loss. Defaults to None.
-            take_profit (float, optional): Take Profit. Defaults to None.
-
-        Returns:
-            Optional[int]: order_id or None if order could not be placed
->>>>>>> 21dca946
         """
         route_url = f"{self._base_url}/trade/accounts/{self.account_id}/orders"
 
@@ -1376,16 +1363,11 @@
             "validity": validity,
             "tradableInstrumentId": str(instrument_id),
             "type": type_,
-<<<<<<< HEAD
             "takeProfit": take_profit,
             "takeProfitType": take_profit_type,
             "stopLoss": stop_loss,
             "stopLossType": stop_loss_type,
             "stopPrice": stop_price,
-=======
-            "stopLoss": stop_loss,
-            "takeProfit": take_profit,
->>>>>>> 21dca946
         }
 
         if position_netting:
@@ -1401,13 +1383,6 @@
                         "Not placing a new order after closing sufficient opposite orders due to netting."
                     )
                     return None
-<<<<<<< HEAD
-=======
-            else:
-                self.log.warning(
-                    "Order netting is only supported for market orders. Continuing without netting."
-                )
->>>>>>> 21dca946
 
         # Place the order
         response = requests.post(
